# rswiki_wrapper/wiki.py
# Contains generic functions for RS Wiki API calls
import html
import re

import requests
import requests.utils
from collections import OrderedDict
import json
from time import sleep


class WikiQuery(object):
    """
    A class for querying the RS Wiki API.

    :param url: The URL of the API endpoint to query.
    :param user_agent: (optional) The user agent string to use for the request. Default is 'RS Wiki API Python Wrapper - Default'.
    :param ``**kwargs``: (optional) Additional parameters to include in the query.
    """
    def __init__(self, url, user_agent='RS Wiki API Python Wrapper - Default', **kwargs):
        super().__init__()

        if user_agent == 'RS Wiki API Python Wrapper - Default':
            print("WARNING: You are using the default user_agent. Please configure the query with the parameter user_agent='{Project Name} - {Contact Information}'")

        self.headers = {
            'User-Agent': user_agent
        }
        if url != '':
            self.response = requests.get(url, headers=self.headers, params=kwargs)

    def update(self, url, **kwargs):
        """
        Refresh the query with a new URL and additional parameters.

        :param url: The URL of the API endpoint to query.
        :param ``**kwargs``: (optional) Additional parameters to include in the query.
        """
        self.response = requests.get(url, headers=self.headers, params=kwargs)



class WeirdGloop(WikiQuery):
    """
    This class extends the `WikiQuery` class to make queries to the Weird Gloop API.
    For general usage, it is recommended to use the specific Exchange or Runescape child classes.

    :param route: The route of the Weird Gloop API to query.
    :param game: The game to query in the Weird Gloop API.
    :param endpoint: The endpoint of the Weird Gloop API to query.
    :param user_agent: The user agent string to use in the query.
    :param ``**kwargs``: Additional keyword arguments to pass.

    Example:
        query = WeirdGloop('exchange/history', 'osrs', 'latest', user_agent='My Project - me@example.com', id=2)
    """
    def __init__(self, route, game, endpoint, user_agent, **kwargs):
        # https://api.weirdgloop.org/#/ for full documentation

        base_url = 'https://api.weirdgloop.org/' + route + game + '/' + endpoint

        super().__init__(base_url, user_agent, **kwargs)



class Exchange(WeirdGloop):
    """
    This class extends the `WeirdGloop` class to make queries to the exchange history endpoint of the Weird Gloop API.

    :param game: The game to query in the Weird Gloop API. Valid options are 'rs', 'rs-fsw-2022', 'osrs', 'osrs-fsw-2022'.
    :param endpoint: The endpoint of the Weird Gloop API to query. Valid options are 'latest', 'all', 'last90d', and 'sample'.
    :param user_agent: The user agent string to use in the query. Default is 'RS Wiki API Python Wrapper - Default'.
    :param ``**kwargs``: Additional keyword arguments to pass to the `requests.get` function.
        - Required arguments are either 'id' or 'name', where 'id' is a single item ID or a trade index like 'GE Common Trade Index', and 'name' is the exact GE name of the item. Multiple 'id' or 'name' values can be provided as a pipe-separated string, e.g. "id='2|4'" or "name='Adamant arrow|Rune arrow'".
        - For the 'all', 'last90d', and 'sample' endpoints, multiple item ID or names cannot be provided.

    Example:
        query = Exchange('osrs', 'latest', user_agent='My Project - me@example.com', id='2|4')
        query = Exchange('osrs', 'all', user_agent='My Project - me@example.com', name='Coal')
    """
    def __init__(self, game, endpoint, user_agent='RS Wiki API Python Wrapper - Default', **kwargs):
        # https://api.weirdgloop.org/#/ for full documentation

        super().__init__('exchange/history/', game, endpoint, user_agent, **kwargs)
        self.json = self.response.json(object_pairs_hook=OrderedDict)

        # Exposing .content as the "user desired data" for consistency
        # For latest - there is only one entry per ID (an OrderedDict where the itemIDs are keys)
        # For history - there are many entries and one ID (a list of OrderedDict where each index is 1 day)

        # TODO unify the latest/history .context usage for consistency

        if endpoint != 'latest':
            # for all history items, the returned JSON is {id: [{OrderedDict()}]}
            self.content = list(self.json.items())[0][1]
        else:
            self.content = self.json


class Runescape(WeirdGloop):
    """
    This class extends the `WeirdGloop` class to make queries to the general endpoints of the Weird Gloop API for Runescape information.

    :param endpoint: The endpoint of the Weird Gloop API to query. Valid options are 'vos', 'vos/history', 'social', 'social/last', 'tms/current', 'tms/next', and 'tms/search'.
    :param user_agent: The user agent string to use in the query.
    :param ``**kwargs``: Additional keyword arguments to pass to the `requests.get` function.
        - For the 'vos/history' and 'social' endpoints, a 'page' keyword argument is required, with a page number as the value.
        - For the 'tms/current' and 'tms/next' endpoints a 'lang' keyword is required, valid values are 'en', 'pt', 'id' (item IDs only), and 'full' (all information)
        - For the 'tms/search' endpoint, the following keyword arguments are accepted: 'lang' (optional, default is 'en'), 'start' (date string or 'today'), 'end' (date string or 'today'), 'id' (item ID), 'name' (exact name of the item), and 'number' (number of results to return). Either 'id' or 'name' is required, and either 'end' or 'number' is required.

    Example:
        query = Runescape('tms/search', user_agent='My Project - me@example.com', lang='en', start='2022-01-01', end='2022-01-07', id='42274')
        query = Runescape('social', user_agent='My Project - me@example.com', page='2')
    """
    def __init__(self, endpoint, user_agent, **kwargs):
        # Used for the general endpoints for Runescape information

        if endpoint == 'tms/search':
            if not self._check_kwargs(**kwargs):
                print('Keyword Arguments did not pass check, see documentation for allowable args')
                self.json = None
                self.content = None
                return

        super().__init__('runescape/', game="", endpoint=endpoint, user_agent=user_agent, **kwargs)

        self.json = self.response.json(object_pairs_hook=OrderedDict)

        # tms data can be a list or dict, depending on the kwargs used in lang
        if isinstance(self.json, list):
            self.content = self.json
        elif 'data' in self.json.keys():
            self.content = self.json['data']
        else:
            self.content = self.json

    def _check_kwargs(self, **kwargs):
        """
        This method checks the keyword arguments passed to the `Runescape` class for the 'tms/search' endpoint to ensure that they are valid and do not conflict with each other.

        :param ``**kwargs``: The keyword arguments to check.
        :return: A boolean indicating whether the keyword arguments are valid and do not conflict.
        """
        required_args = ['start', 'number', 'name', 'id']
        conflicts = [['end', 'number'], ['name', 'id']]

        if not any(arg in kwargs for arg in required_args):
            return False

        for conflict in conflicts:
            if all(arg in kwargs for arg in conflict):
                return False

        return True


class MediaWiki(WikiQuery):
    """
    This class is used to access the MediaWiki API for pulling information from the Wiki. 
    
    :param game: A string indicating the game for which to pull information. Valid options are 'osrs' and 'rs3'.
    :type game: str, optional
    :param user_agent: A string indicating the user agent to use when making requests.
    :type user_agent: str, optional

    .. attribute:: json
       :type: dict
    
        The raw JSON response from the API.
    """
    def __init__(self, game, user_agent='RS Wiki API Python Wrapper - Default', **kwargs):
        if game not in ['osrs', 'rs3']:
            print('Invalid game; choose osrs or rs3')

        if game == 'osrs':
            self.base_url = 'https://oldschool.runescape.wiki/api.php'
        else:
            self.base_url = 'https://runescape.wiki/api.php'

        self.user_agent = user_agent

        if kwargs:
            super().__init__(self.base_url, user_agent, **kwargs)
        else:
            super().__init__('', user_agent=user_agent)

        if kwargs:
            self.json = self.response.json(object_pairs_hook=OrderedDict)
            self.content = self.json
            pass
        else:
            # Create an empty object - for using built-in methods after
            self.json = None
            self.content = None

    # Use the ASK route
    def ask(self, result_format: str = 'json', conditions=None, printouts=None, offset=None, **kwargs):
        """
        This method sends an ASK query to the MediaWiki API using the specified `conditions` and `printouts` parameters, and optional `offset` parameter. The `result_format` specifies the format in which the response is returned.
        
        :param result_format: The format in which the response is returned. Default is 'json'.
        :param conditions: A list of strings representing the conditions of the ASK query.
        :param printouts: A list of strings representing the printouts of the ASK query.
        :param offset: An optional integer representing the offset for the ASK query.
        :param ``**kwargs``: Additional keyword arguments to pass to the MediaWiki API.
        
        Example:
        query = MediaWiki('osrs')
        query.ask(conditions=['Mod:Ikov', 'Mod:Saloon bar'], printouts=['Mod:Ikov', 'Mod:Saloon bar'])
        query.json  # Returns the JSON response from the API
        """
        kwargs['action'] = 'ask'
        kwargs['format'] = result_format
        if isinstance(conditions, list):
            # Join the conditions with ']][[' and remove the brackets from each element
            query = '[[' + ']][['.join([x.replace('[', '').replace(']', '') for x in conditions]) + ']]'

            if isinstance(printouts, list):
                # Join the printouts with '|?' and remove the brackets and pipes from each element
                query += '|?' + '|?'.join([x.replace('?', '').replace('|', '') for x in printouts])

            # If the offset is not specified, set the query modification to an empty string
            if offset is None:
                query_mod = ''
            # Otherwise, set the query modification to the specified offset
            else:
                query_mod = f'|offset={offset}'
            kwargs['query'] = query + query_mod

        # Send the ASK query to the API and update the response
        self.update(self.base_url, **kwargs)
        self.json = self.response.json()

    def _get_ask_content(self, conditions: list, printouts: list, get_all: bool = False) -> None:
        """
        A helper function to retrieve content from an ASK query in the MediaWiki API.

        :param conditions: A list of conditions for the ASK query.
        :type conditions: list of str
        :param printouts: A list of printouts for the ASK query.
        :type printouts: list of str
        :param get_all: Whether to retrieve all results from the ASK query.
        :type get_all: bool
        """
        # Iterate over the results of the query
        for the_name, prods in self.json['query']['results'].items():
            # Initialize an empty list to store the printout values for this result
            self.content[the_name] = []
            # Iterate over the printouts for this result
            for printout in printouts:
                # Iterate over the values for this printout
                for prod in prods['printouts'][printout]:
                    # Append the parsed JSON value to the list
                    self.content[the_name].append(json.loads(prod))

        # If we want to retrieve all results and the query has more than the default limit of 50 results
        if get_all and self.json.get('query-continue-offset') is not None:
            # Sleep 1s to limit hits to API
            sleep(1)
            # Make another ASK query to retrieve the remaining results, using the provided offset
            self.ask(conditions=conditions, printouts=printouts, offset=self.json.get('query-continue-offset'))
            # Process the results of this additional query
            self._get_ask_content(conditions, printouts, get_all)

    # Helper function to format a production JSON query for a specific item or category
    # item can be 'Category:Items' or 'Cake' for example or None for all Production JSON
    # All is whether to get all items (aka continue past limit of 50 items per query)
    # Note: All=True may result in many queries
    def ask_production(self, item: str=None, get_all: bool=False):
        """
        Makes a query to the MediaWiki API to retrieve production data for a given item or category of items.
        
        :param item: The name of the item or category to retrieve production data for. If None, retrieves production data for all items.
        :param get_all: If True, retrieves production data for all items in the given category or all items if item is None. Otherwise, only retrieves production data for the first 50 items.
        :return: None
        """
        if item is None:
            conditions = ['Production JSON::+']
        else:
            conditions = [item, 'Production JSON::+']

        printouts = ['Production JSON']
        self.content = {}

        self.ask(conditions=conditions, printouts=printouts)
        self._get_ask_content(conditions, printouts, get_all)


    def ask_exchange(self, item: str=None, get_all: bool=False):
        """
        This method retrieves exchange data for the specified item or all items.
        The retrieved data is stored in the `self.content` attribute as a dictionary with the keys being the item name and the value being a list of dictionaries representing the exchange data for that item.
        The data can be further accessed by iterating over `self.content.items()` and accessing the data with `item[1]`.

        :param item: (optional) The name of the item to retrieve exchange data for.
        :type item: str
        :param get_all: (optional) A boolean indicating whether to retrieve data for all items (True) or just the first 50 items (False).
        :type get_all: bool
        :return: None
        """
        if item is None:
            conditions = ['Exchange JSON::+']
        else:
            conditions = ['Exchange:' + item, 'Exchange JSON::+']

        printouts = ['Exchange JSON']
        self.content = {}

        self.ask(conditions=conditions, printouts=printouts)
        self._get_ask_content(conditions, printouts, get_all)


<<<<<<< HEAD
    def _clean_browse_result(self):
        self.cleaned_text = html.unescape(self.response.text)
        self.cleaned_text = re.sub(r"#\d+##", "", self.cleaned_text)

    def browse(self, result_format='json', format_version='latest', **kwargs):
=======
    def browse(self, result_format: str = 'json', format_version: str = 'latest', **kwargs) -> None:
        """
        Use the SMWbrowse API endpoint to browse Semantic MediaWiki data.

        :param result_format: The format to return the result in. Defaults to 'json'.
        :param format_version: The version of the format to use. Defaults to 'latest'.
        :param ``**kwargs``: Additional keyword arguments to pass to the API endpoint.
        :return: None
        """
>>>>>>> 8a987ea5
        # Add required kwargs for this endpoint
        kwargs['action'] = 'smwbrowse'
        kwargs['format'] = result_format
        kwargs['formatversion'] = format_version

        # Update the class and parse the json
<<<<<<< HEAD
        self.update(url, self.user_agent)

        self._clean_browse_result()
        self.json = json.loads(self.cleaned_text)
=======
        self.update(self.base_url, **kwargs)
        self.json = self.response.json()
>>>>>>> 8a987ea5

    # Helper to sub out built-in property names to readable versions
    def _clean_properties(self):
        """
        Clean the property keys in the `content` attribute by renaming them to more human-readable names.
        """
        property_map = {
            "_INST": "Category",
            "_MDAT": "Modification Date",
            "_SKEY": "Name",
            "_SOBJ": "Subobject"
        }
        for old, new in property_map.items():
            if old in self.content:
                self.content[new] = self.content.pop(old)

    def _dirty_properties(self):
        """
        Revert the property keys in the `content` attribute to their original names.
        """
        property_map = {
            "Category": "_INST",
            "Modification Date": "_MDAT",
            "Name": "_SKEY",
            "Subobject": "_SOBJ"
        }
        for old, new in property_map.items():
            if old in self.content:
                self.content[new] = self.content.pop(old)

    def browse_properties(self, item: str):
        """
        Retrieve property values for a given subject.
        
        :param item: The subject to retrieve property values for.
        
        :return: None. Updates the `self.content` attribute with the retrieved properties.
        """
        # Format the subject for the API request
        browse_subject = '{"subject":"' + item.replace(" ", "_") + '","ns":0,"iw":"","subobject":"","options":{"dir":null,"lang":"en-gb","group":null,"printable":null,"offset":null,"including":false,"showInverse":false,"showAll":true,"showGroup":true,"showSort":false,"api":true,"valuelistlimit.out":"30","valuelistlimit.in":"20"}}'
        self.content = {}
        
        # Make the API request and update the `self.json` attribute
        self.browse(browse='subject', params=browse_subject)
        
        # Iterate through the retrieved data items and format them for the `self.content` attribute
        for prop in self.json['query']['data']:
            if len(prop['dataitem']) == 1:
<<<<<<< HEAD
                temp_property = (prop['dataitem'][0]['item'])

                # If a JSON format is detected, parse str to dict
=======
                # If there is only one data item, store it in a single string
                temp_property = prop['dataitem'][0]['item'].replace("#6##", "").replace("#14##", "").replace("#0##", "")
                
                # If the string appears to be in JSON format, parse it to a dictionary
>>>>>>> 8a987ea5
                if "{" in temp_property:
                    temp_property = eval(temp_property)
            else:
                # If there are multiple data items, store them in a list
                temp_property = []
                for item in prop['dataitem']:
<<<<<<< HEAD
                    temp_property.append((item['item']))

                    # If a JSON format is detected, parse str to dict
=======
                    temp_property.append(item['item'].replace("#6##", "").replace("#14##", "").replace("#0##", ""))
                    
                    # If the string appears to be in JSON format, parse it to a dictionary
>>>>>>> 8a987ea5
                    if "{" in temp_property:
                        temp_property = eval(temp_property)
                        
            # Add the property and its value to the `self.content`
            self.content[prop['property']] = temp_property<|MERGE_RESOLUTION|>--- conflicted
+++ resolved
@@ -1,7 +1,5 @@
 # rswiki_wrapper/wiki.py
 # Contains generic functions for RS Wiki API calls
-import html
-import re
 
 import requests
 import requests.utils
@@ -311,13 +309,6 @@
         self._get_ask_content(conditions, printouts, get_all)
 
 
-<<<<<<< HEAD
-    def _clean_browse_result(self):
-        self.cleaned_text = html.unescape(self.response.text)
-        self.cleaned_text = re.sub(r"#\d+##", "", self.cleaned_text)
-
-    def browse(self, result_format='json', format_version='latest', **kwargs):
-=======
     def browse(self, result_format: str = 'json', format_version: str = 'latest', **kwargs) -> None:
         """
         Use the SMWbrowse API endpoint to browse Semantic MediaWiki data.
@@ -327,22 +318,14 @@
         :param ``**kwargs``: Additional keyword arguments to pass to the API endpoint.
         :return: None
         """
->>>>>>> 8a987ea5
         # Add required kwargs for this endpoint
         kwargs['action'] = 'smwbrowse'
         kwargs['format'] = result_format
         kwargs['formatversion'] = format_version
 
         # Update the class and parse the json
-<<<<<<< HEAD
-        self.update(url, self.user_agent)
-
-        self._clean_browse_result()
-        self.json = json.loads(self.cleaned_text)
-=======
         self.update(self.base_url, **kwargs)
         self.json = self.response.json()
->>>>>>> 8a987ea5
 
     # Helper to sub out built-in property names to readable versions
     def _clean_properties(self):
@@ -391,31 +374,19 @@
         # Iterate through the retrieved data items and format them for the `self.content` attribute
         for prop in self.json['query']['data']:
             if len(prop['dataitem']) == 1:
-<<<<<<< HEAD
-                temp_property = (prop['dataitem'][0]['item'])
-
-                # If a JSON format is detected, parse str to dict
-=======
                 # If there is only one data item, store it in a single string
                 temp_property = prop['dataitem'][0]['item'].replace("#6##", "").replace("#14##", "").replace("#0##", "")
                 
                 # If the string appears to be in JSON format, parse it to a dictionary
->>>>>>> 8a987ea5
                 if "{" in temp_property:
                     temp_property = eval(temp_property)
             else:
                 # If there are multiple data items, store them in a list
                 temp_property = []
                 for item in prop['dataitem']:
-<<<<<<< HEAD
-                    temp_property.append((item['item']))
-
-                    # If a JSON format is detected, parse str to dict
-=======
                     temp_property.append(item['item'].replace("#6##", "").replace("#14##", "").replace("#0##", ""))
                     
                     # If the string appears to be in JSON format, parse it to a dictionary
->>>>>>> 8a987ea5
                     if "{" in temp_property:
                         temp_property = eval(temp_property)
                         
